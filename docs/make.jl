using Documenter, GraphPPL

DocMeta.setdocmeta!(GraphPPL, :DocTestSetup, :(using GraphPPL); recursive = true)

makedocs(
    modules  = [GraphPPL],
    clean    = true,
    sitename = "GraphPPL.jl",
    pages    = [
        "Home" => "index.md", 
        "Getting Started" => "getting_started.md", 
        "Syntax Guide" => "syntax_guide.md",
        "Nested Models" => "nested_models.md", 
        "Plugins" => [
            "Overview" => "plugins/overview.md",
            "Variational Inference & Constraints" => "plugins/constraint_specification.md",
            "Attaching metadata to nodes" => "plugins/meta_specification.md",
            "Tracking creation of nodes" => "plugins/created_by.md",
            "Setting ID of nodes" => "plugins/node_id.md",
        ], 
        "Migration Guide (from v3 to v4)" => "migration_3_to_4.md", 
        "Developers Guide" => "developers_guide.md", 
        "Custom backend" => "custom_backend.md"
    ],
    format   = Documenter.HTML(prettyurls = get(ENV, "CI", nothing) == "true"),
    warnonly = false
)

if get(ENV, "CI", nothing) == "true"
<<<<<<< HEAD
    deploydocs(repo = "github.com/ReactiveBayes/GraphPPL.jl.git")
=======
    deploydocs(
        repo = "github.com/ReactiveBayes/GraphPPL.jl.git",
        devbranch = "main", 
        forcepush = true
    )
>>>>>>> fca0b4bb
end<|MERGE_RESOLUTION|>--- conflicted
+++ resolved
@@ -27,13 +27,9 @@
 )
 
 if get(ENV, "CI", nothing) == "true"
-<<<<<<< HEAD
-    deploydocs(repo = "github.com/ReactiveBayes/GraphPPL.jl.git")
-=======
     deploydocs(
         repo = "github.com/ReactiveBayes/GraphPPL.jl.git",
         devbranch = "main", 
         forcepush = true
     )
->>>>>>> fca0b4bb
 end
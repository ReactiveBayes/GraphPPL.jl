--- conflicted
+++ resolved
@@ -78,10 +78,7 @@
     meta::Any
 end
 
-<<<<<<< HEAD
-VariableNodeOptions(; value = nothing, functional_form = nothing, constant = false, datavar = false, factorized = false, meta = nothing) =
-    VariableNodeOptions(value, functional_form, constant, datavar, factorized, meta)
-=======
+
 VariableNodeOptions(;
     value=nothing,
     functional_form=nothing,
@@ -90,7 +87,7 @@
     factorized=false,
     meta=nothing,
 ) = VariableNodeOptions(value, functional_form, constant, datavar, factorized, meta)
->>>>>>> 3ae0fab3
+
 
 Base.:(==)(left::VariableNodeOptions, right::VariableNodeOptions) =
     left.value == right.value &&
@@ -200,11 +197,8 @@
 struct StaticInterfaces{I} end
 
 StaticInterfaces(I::Tuple) = StaticInterfaces{I}()
-<<<<<<< HEAD
-=======
-
 Base.getindex(::StaticInterfaces{I}, index) where {I} = I[index]
->>>>>>> 3ae0fab3
+
 
 struct ProxyLabel{T}
     name::Symbol
@@ -257,10 +251,9 @@
 Base.getindex(model::Model, key::NodeLabel) = Base.getindex(model.graph, key)
 Base.getindex(model::Model, src::NodeLabel, dst::NodeLabel) = Base.getindex(model.graph, src, dst)
 Base.getindex(model::Model, keys::AbstractArray{NodeLabel}) = [model[key] for key in keys]
-<<<<<<< HEAD
-=======
+
 Base.getindex(model::Model, keys::Base.Generator) = [model[key] for key in keys]
->>>>>>> 3ae0fab3
+
 
 function Base.getproperty(val::Model, p::Symbol)
     if p === :counter
@@ -282,14 +275,9 @@
 
 Graphs.nv(model::Model) = Graphs.nv(model.graph)
 Graphs.ne(model::Model) = Graphs.ne(model.graph)
-<<<<<<< HEAD
-Graphs.edges(model::Model) = collect(Graphs.edges(model.graph))
-MetaGraphsNext.label_for(model::Model, node_id::Int) = MetaGraphsNext.label_for(model.graph, node_id)
-=======
 Graphs.edges(model::Model) = Graphs.edges(model.graph)
 MetaGraphsNext.label_for(model::Model, node_id::Int) =
     MetaGraphsNext.label_for(model.graph, node_id)
->>>>>>> 3ae0fab3
 
 function retrieve_interface_position(interfaces::StaticInterfaces{I}, x::EdgeLabel, max_length::Int) where {I}
     index = x.index === nothing ? 0 : x.index
@@ -311,12 +299,7 @@
     return perm
 end
 
-<<<<<<< HEAD
-__get_neighbors(model::Model, node::NodeLabel) = label_for.((model.graph,), collect(MetaGraphsNext.neighbors(model.graph, code_for(model.graph, node))))
-__neighbors(model::Model, node::NodeLabel; sorted = false) = __neighbors(model, node, model[node]; sorted = sorted)
-__neighbors(model::Model, node::NodeLabel, node_data::VariableNodeData; sorted = false) = __get_neighbors(model, node)
-__neighbors(model::Model, node::NodeLabel, node_data::FactorNodeData; sorted = false) = __neighbors(model, node, static(sorted))
-=======
+
 __get_neighbors(model::Model, node::NodeLabel) = Iterators.map(neighbor -> label_for(model, neighbor), MetaGraphsNext.neighbors(model.graph, code_for(model.graph, node)))
 
 __neighbors(model::Model, node::NodeLabel; sorted=false) =
@@ -325,7 +308,7 @@
     __get_neighbors(model, node)
 __neighbors(model::Model, node::NodeLabel, node_data::FactorNodeData; sorted=false) =
     __neighbors(model, node, static(sorted))
->>>>>>> 3ae0fab3
+
 __neighbors(model::Model, node::NodeLabel, ::False) = __get_neighbors(model, node)
 function __neighbors(model::Model, node::NodeLabel, ::True)
     neighbors = collect(__get_neighbors(model, node))
@@ -333,15 +316,12 @@
     perm = __sortperm(model, node, edges)
     return neighbors[perm]
 end
-<<<<<<< HEAD
-Graphs.neighbors(model::Model, node::NodeLabel; sorted = false) = __neighbors(model, node; sorted = sorted)
-Graphs.neighbors(model::Model, nodes::AbstractArray; sorted = false) = union(Graphs.neighbors.(Ref(model), nodes; sorted = sorted)...)
-=======
+
 Graphs.neighbors(model::Model, node::NodeLabel; sorted=false) =
     __neighbors(model, node; sorted=sorted)
 Graphs.neighbors(model::Model, nodes::AbstractArray; sorted=false) =
     reduce(union, Graphs.neighbors.(Ref(model), nodes; sorted=sorted))
->>>>>>> 3ae0fab3
+
 Graphs.vertices(model::Model) = MetaGraphsNext.vertices(model.graph)
 MetaGraphsNext.labels(model::Model) = MetaGraphsNext.labels(model.graph)
 
@@ -693,9 +673,7 @@
 Suppose we have a factor graph model `model` and a context `context`. We can get or create a variable "x" in the context using the following code:
 getorcreate!(model, context, :x)
 """
-<<<<<<< HEAD
-function getorcreate!(model::Model, ctx::Context, name::Symbol, index::Nothing; options = VariableNodeOptions())
-=======
+
 function getorcreate!(
     model::Model,
     ctx::Context,
@@ -703,17 +681,13 @@
     index::Nothing;
     options=VariableNodeOptions(),
 )
->>>>>>> 3ae0fab3
+
     check_if_vector_variable(ctx, name)
     check_if_tensor_variable(ctx, name)
     return get(() -> add_variable_node!(model, ctx, name; index = nothing, __options__ = options), ctx.individual_variables, name)
 end
 
-<<<<<<< HEAD
-getorcreate!(model::Model, ctx::Context, name::Symbol, index::AbstractArray{Int}; options = VariableNodeOptions()) = getorcreate!(model, ctx, name, index...; options = options)
-
-function getorcreate!(model::Model, ctx::Context, name::Symbol, index::Integer; options = VariableNodeOptions())
-=======
+
 getorcreate!(
     model::Model,
     ctx::Context,
@@ -729,7 +703,6 @@
     index::Integer;
     options=VariableNodeOptions(),
 )
->>>>>>> 3ae0fab3
     check_if_individual_variable(ctx, name)
     check_if_tensor_variable(ctx, name)
     if !haskey(ctx.vector_variables, name)
@@ -741,9 +714,7 @@
     return ctx.vector_variables[name]
 end
 
-<<<<<<< HEAD
-function getorcreate!(model::Model, ctx::Context, name::Symbol, index...; options = VariableNodeOptions())
-=======
+
 function getorcreate!(
     model::Model,
     ctx::Context,
@@ -751,7 +722,6 @@
     index...;
     options=VariableNodeOptions(),
 )
->>>>>>> 3ae0fab3
     check_if_individual_variable(ctx, name)
     check_if_vector_variable(ctx, name)
     if !haskey(ctx.tensor_variables, name)
@@ -767,17 +737,13 @@
 getifcreated(model::Model, context::Context, var::ResizableArray) = var
 getifcreated(model::Model, context::Context, var::Union{Tuple, AbstractArray{NodeLabel}}) = map((v) -> getifcreated(model, context, v), var)
 getifcreated(model::Model, context::Context, var::ProxyLabel) = var
-<<<<<<< HEAD
-getifcreated(model::Model, context::Context, var) = add_variable_node!(model, context, gensym(model, :constvar); __options__ = VariableNodeOptions(value = var, constant = true))
-=======
+
 getifcreated(model::Model, context::Context, var) = add_variable_node!(
     model,
     context,
     gensym(model, :constvar);
     __options__=VariableNodeOptions(value=var, constant=true),
 )
-
->>>>>>> 3ae0fab3
 
 """
 Add a variable node to the model with the given ID. This function is unsafe (doesn't check if a variable with the given name already exists in the model). 
@@ -797,9 +763,7 @@
 Returns:
     - The generated symbol for the variable.
 """
-<<<<<<< HEAD
-function add_variable_node!(model::Model, context::Context, variable_id::Symbol; index = nothing, link = nothing, __options__ = VariableNodeOptions())
-=======
+
 function add_variable_node!(
     model::Model,
     context::Context,
@@ -808,7 +772,6 @@
     link=nothing,
     __options__=VariableNodeOptions(),
 )
->>>>>>> 3ae0fab3
     variable_symbol = generate_nodelabel(model, variable_id)
     context[variable_id, index] = variable_symbol
     model[variable_symbol] = VariableNodeData(variable_id, __options__, index, link, context)
@@ -860,16 +823,13 @@
 Returns:
     - The generated symbol for the node.
 """
-<<<<<<< HEAD
-function add_atomic_factor_node!(model::Model, context::Context, fform; __options__ = FactorNodeOptions())
-=======
+
 function add_atomic_factor_node!(
     model::Model,
     context::Context,
     fform;
     __options__=FactorNodeOptions(),
 )
->>>>>>> 3ae0fab3
     factornode_id = generate_factor_nodelabel(context, fform)
     factornode_label = generate_nodelabel(model, fform)
     model[factornode_label] = FactorNodeData(fform, context, nothing, __options__)
@@ -1011,26 +971,6 @@
     return make_node!(model, ctx, fform, lhs_materialized, rhs_interfaces; __parent_options__ = __parent_options__, __debug__ = __debug__)
 end
 
-<<<<<<< HEAD
-make_node!(model::Model, ctx::Context, fform, lhs_interface, rhs_interfaces; __parent_options__ = FactorNodeOptions(), __debug__ = false) =
-    make_node!(NodeType(fform), model, ctx, fform, lhs_interface, rhs_interfaces; __parent_options__ = __parent_options__, __debug__ = __debug__)
-
-#if it is composite, we assume it should be materialized and it is stochastic
-make_node!(nodetype::Composite, model::Model, ctx::Context, fform, lhs_interface, rhs_interfaces; __parent_options__ = FactorNodeOptions(), __debug__ = false) =
-    make_node!(True(), nodetype, Stochastic(), model, ctx, fform, lhs_interface, rhs_interfaces; __parent_options__ = __parent_options__, __debug__ = __debug__)
-
-# If a node is an object and not a function, we materialize it as a stochastic atomic node
-make_node!(model::Model, ctx::Context, fform, lhs_interface, rhs_interfaces::Nothing; __parent_options__ = FactorNodeOptions(), __debug__ = false) =
-    make_node!(True(), Atomic(), Stochastic(), model, ctx, fform, lhs_interface, NamedTuple{}(); __parent_options__ = __parent_options__, __debug__ = __debug__)
-
-# If node is Atomic, check stochasticity
-make_node!(::Atomic, model::Model, ctx::Context, fform, lhs_interface, rhs_interfaces; __parent_options__ = FactorNodeOptions(), __debug__ = false) =
-    make_node!(Atomic(), NodeBehaviour(fform), model, ctx, fform, lhs_interface, rhs_interfaces; __parent_options__ = __parent_options__, __debug__ = __debug__)
-
-#If a node is deterministic, we check if there are any NodeLabel objects in the rhs_interfaces (direct check if node should be materialized)
-make_node!(
-    atomic::Atomic, deterministic::Deterministic, model::Model, ctx::Context, fform, lhs_interface, rhs_interfaces; __parent_options__ = FactorNodeOptions(), __debug__ = false
-=======
 make_node!(
     model::Model,
     ctx::Context,
@@ -1128,32 +1068,12 @@
     rhs_interfaces;
     __parent_options__=FactorNodeOptions(),
     __debug__=false,
->>>>>>> 3ae0fab3
+
 ) = make_node!(
     contains_nodelabel(rhs_interfaces), atomic, deterministic, model, ctx, fform, lhs_interface, rhs_interfaces; __parent_options__ = __parent_options__, __debug__ = __debug__
 )
 
 # If the node should not be materialized (if it's Atomic, Deterministic and contains no NodeLabel objects), we return the function evaluated at the interfaces
-make_node!(
-<<<<<<< HEAD
-    ::False, ::Atomic, ::Deterministic, model::Model, ctx::Context, fform, lhs_interface, rhs_interfaces::AbstractArray; __parent_options__ = FactorNodeOptions(), __debug__ = false
-) = fform(rhs_interfaces...)
-
-make_node!(
-    ::False, ::Atomic, ::Deterministic, model::Model, ctx::Context, fform, lhs_interface, rhs_interfaces::NamedTuple; __parent_options__ = FactorNodeOptions(), __debug__ = false
-=======
-    ::False,
-    ::Atomic,
-    ::Deterministic,
-    model::Model,
-    ctx::Context,
-    fform,
-    lhs_interface,
-    rhs_interfaces::AbstractArray;
-    __parent_options__=FactorNodeOptions(),
-    __debug__=false,
-) = fform(rhs_interfaces...)
-
 make_node!(
     ::False,
     ::Atomic,
@@ -1162,10 +1082,23 @@
     ctx::Context,
     fform,
     lhs_interface,
+    rhs_interfaces::AbstractArray;
+    __parent_options__=FactorNodeOptions(),
+    __debug__=false,
+) = fform(rhs_interfaces...)
+
+make_node!(
+    ::False,
+    ::Atomic,
+    ::Deterministic,
+    model::Model,
+    ctx::Context,
+    fform,
+    lhs_interface,
     rhs_interfaces::NamedTuple;
     __parent_options__=FactorNodeOptions(),
     __debug__=false,
->>>>>>> 3ae0fab3
+
 ) = fform(; rhs_interfaces...)
 
 make_node!(::False, ::Atomic, ::Deterministic, model::Model, ctx::Context, fform, lhs_interface, rhs_interfaces::MixedArguments; __parent_options__ = nothing, __debug__ = false) =
@@ -1173,11 +1106,7 @@
 
 # If a node is Stochastic, we always materialize.
 
-make_node!(
-<<<<<<< HEAD
-    node_type::Atomic, behaviour::Stochastic, model::Model, ctx::Context, fform, lhs_interface, rhs_interfaces; __parent_options__ = FactorNodeOptions(), __debug__ = false
-) = make_node!(True(), Atomic(), Stochastic(), model, ctx, fform, lhs_interface, rhs_interfaces; __parent_options__ = __parent_options__, __debug__ = __debug__)
-=======
+
     node_type::Atomic,
     behaviour::Stochastic,
     model::Model,
@@ -1199,7 +1128,7 @@
     __parent_options__=__parent_options__,
     __debug__=__debug__
 )
->>>>>>> 3ae0fab3
+
 
 # If we have to materialize but lhs_interface is nothing, we create a variable for it
 function make_node!(
@@ -1211,13 +1140,8 @@
     fform,
     lhs_interface::Broadcasted,
     rhs_interfaces;
-<<<<<<< HEAD
-    __parent_options__ = FactorNodeOptions(),
-    __debug__ = false
-=======
-    __parent_options__=FactorNodeOptions(),
-    __debug__=false,
->>>>>>> 3ae0fab3
+    __parent_options__=FactorNodeOptions(),
+    __debug__=false,
 )
     lhs_node = ProxyLabel(getname(lhs_interface), nothing, add_variable_node!(model, ctx, gensym(getname(lhs_interface))))
     return make_node!(True(), node_type, behaviour, model, ctx, fform, lhs_node, rhs_interfaces; __parent_options__ = __parent_options__, __debug__ = __debug__)
@@ -1233,13 +1157,8 @@
     fform,
     lhs_interface::Union{NodeLabel, ProxyLabel},
     rhs_interfaces::AbstractArray;
-<<<<<<< HEAD
-    __parent_options__ = FactorNodeOptions(),
-    __debug__ = false
-=======
-    __parent_options__=FactorNodeOptions(),
-    __debug__=false,
->>>>>>> 3ae0fab3
+    __parent_options__=FactorNodeOptions(),
+    __debug__=false,
 ) = make_node!(
     True(),
     node_type,
@@ -1262,17 +1181,11 @@
     fform,
     lhs_interface::Union{NodeLabel, ProxyLabel},
     rhs_interfaces::MixedArguments;
-<<<<<<< HEAD
-    __parent_options__ = FactorNodeOptions(),
-    __debug__ = false
-) = error("MixedArguments not supported for rhs_interfaces when node has to be materialized")
-=======
     __parent_options__=FactorNodeOptions(),
     __debug__=false,
 ) = error(
     "MixedArguments not supported for rhs_interfaces when node has to be materialized",
 )
->>>>>>> 3ae0fab3
 
 make_node!(
     materialize::True,
@@ -1283,13 +1196,8 @@
     fform,
     lhs_interface::Union{NodeLabel, ProxyLabel},
     rhs_interfaces::AbstractArray;
-<<<<<<< HEAD
-    __parent_options__ = FactorNodeOptions(),
-    __debug__ = false
-=======
-    __parent_options__=FactorNodeOptions(),
-    __debug__=false,
->>>>>>> 3ae0fab3
+    __parent_options__=FactorNodeOptions(),
+    __debug__=false,
 ) =
     if length(rhs_interfaces) == 0
         make_node!(True(), Composite(), Stochastic(), model, ctx, fform, lhs_interface, NamedTuple{}(); __parent_options__ = __parent_options__, __debug__ = __debug__)
@@ -1306,11 +1214,6 @@
     fform,
     lhs_interface::Union{NodeLabel, ProxyLabel},
     rhs_interfaces::NamedTuple;
-<<<<<<< HEAD
-    __parent_options__ = FactorNodeOptions(),
-    __debug__ = false
-) = make_node!(Composite(), model, ctx, fform, lhs_interface, rhs_interfaces, static(length(rhs_interfaces) + 1); __parent_options__ = __parent_options__, __debug__ = __debug__)
-=======
     __parent_options__=FactorNodeOptions(),
     __debug__=false,
 ) = make_node!(
@@ -1324,7 +1227,6 @@
     __parent_options__=__parent_options__,
     __debug__=__debug__
 )
->>>>>>> 3ae0fab3
 
 """
     make_node!
@@ -1358,10 +1260,7 @@
     return unroll(lhs_interface)
 end
 
-<<<<<<< HEAD
-function materialize_factor_node!(model::Model, context::Context, fform, interfaces::NamedTuple; __parent_options__ = FactorNodeOptions(), __debug__ = false)
-    factor_node_id = add_atomic_factor_node!(model, context, fform; __options__ = __parent_options__)
-=======
+
 function materialize_factor_node!(
     model::Model,
     context::Context,
@@ -1372,17 +1271,14 @@
 )
     factor_node_id =
         add_atomic_factor_node!(model, context, fform; __options__=__parent_options__)
->>>>>>> 3ae0fab3
+
     for (interface_name, neighbor_nodelabel) in iterator(interfaces)
         add_edge!(model, factor_node_id, GraphPPL.getifcreated(model, context, neighbor_nodelabel), interface_name)
     end
     add_factorization_constraint!(model, factor_node_id)
 end
 
-<<<<<<< HEAD
-add_terminated_submodel!(__model__::Model, __context__::Context, fform, __interfaces__::NamedTuple; __parent_options__ = FactorNodeOptions(), __debug__ = false) =
-    add_terminated_submodel!(__model__, __context__, fform, __interfaces__, static(length(__interfaces__)); __parent_options__ = __parent_options__, __debug__ = __debug__)
-=======
+
 add_terminated_submodel!(
     __model__::Model,
     __context__::Context,
@@ -1399,7 +1295,6 @@
     __parent_options__=__parent_options__,
     __debug__=__debug__
 )
->>>>>>> 3ae0fab3
 
 """
     prune!(m::Model)

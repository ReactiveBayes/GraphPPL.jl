--- conflicted
+++ resolved
@@ -887,12 +887,9 @@
 check_variate_compatability(node::ResizableArray{NodeLabel, V, N}, index::NTuple{N, Int}) where {V, N} = isassigned(node, index...)
 check_variate_compatability(node::ResizableArray{NodeLabel, V, N}, index::Vararg{Int, M}) where {V, N, M} = error("Index of length $(length(index)) not possible for $N-dimensional vector of random variables")
 
-<<<<<<< HEAD
-=======
+
 check_variate_compatability(node::ResizableArray{NodeLabel, V, N}, index::Vararg{Int, N}) where {V, N} = isassigned(node, index...)
 check_variate_compatability(node::ResizableArray{NodeLabel, V, N}, index::Vararg{Int, M}) where {V, N, M} = error("Index of length $(length(index)) not possible for $N-dimensional vector of random variables")
-
->>>>>>> 00a89522
 
 check_variate_compatability(node::ResizableArray{NodeLabel, V, N}, index::Nothing) where {V, N} =
     error("Cannot call vector of random variables on the left-hand-side by an unindexed statement")

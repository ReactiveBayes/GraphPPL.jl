
import MacroTools: postwalk, prewalk, @capture, walk
using NamedTupleTools
using Static

__guard_f(f, e::Expr) = f(e)
__guard_f(f, x) = x

struct guarded_walk{f}
    guard::f
end

function (w::guarded_walk)(f, x)
    return w.guard(x) ? x : walk(x, x -> w(f, x), f)
end

struct walk_until_occurrence{E}
    patterns::E
end

not_enter_indexed_walk = guarded_walk((x) -> (x isa Expr && x.head == :ref) || (x isa Expr && x.head == :call && x.args[1] == :new))

function (w::walk_until_occurrence{E})(f, x) where {E <: Tuple}
    return walk(x, z -> any(pattern -> @capture(x, $(pattern)), w.patterns) ? z : w(f, z), f)
end

function (w::walk_until_occurrence{E})(f, x) where {E <: Expr}
    return walk(x, z -> @capture(x, $(w.patterns)) ? z : w(f, z), f)
end

what_walk(anything) = postwalk

"""
    apply_pipeline(e::Expr, pipeline)

Apply a pipeline function to an expression.

The `apply_pipeline` function takes an expression `e` and a `pipeline` function and applies the function in the pipeline to `e` when walking over it. The walk utilized can be specified by implementing `what_walk` for a pipeline funciton.

# Arguments
- `e::Expr`: An expression to apply the pipeline to.
- `pipeline`: A function to apply to the expressions in `e`.

# Returns
The result of applying the pipeline function to `e`.
"""
function apply_pipeline(e::Expr, pipeline::F) where {F}
    walk = what_walk(pipeline)
    return walk(x -> __guard_f(pipeline, x), e)
end

"""
    apply_pipeline_collection(e::Expr, collection)

Similar to [`apply_pipeline`](@ref), but applies a collection of pipeline functions to an expression. 

# Arguments
- `e::Expr`: An expression to apply the pipeline to.
- `collection`: A collection of functions to apply to the expressions in `e`.

# Returns
The result of applying the pipeline function to `e`.
"""
function apply_pipeline_collection(e::Expr, collection)
    return reduce((e, pipeline) -> apply_pipeline(e, pipeline), collection, init = e)
end

"""
    check_reserved_variable_names_model(expr::Expr)

Check if any of the variable names in the given expression are reserved in the model macro. Reserved variable names are:
- `__parent_options__`
- `__debug__`
- `__model__`
- `__context__`
- `__parent_context__`
- `__lhs_interface__`
- `__rhs_interfaces__`
- `__interfaces__`

# Arguments
- `expr::Expr`: The expression to check for reserved variable names.

# Examples
```jldoctest
julia> check_reserved_variable_names_model(:(__parent_options__ ~ Normal(μ, σ))
ERROR: Variable name in __parent_options__ ~ Normal(μ, σ) cannot be used as it is a reserved variable name in the model macro.
````
"""
function check_reserved_variable_names_model(e::Expr)
    if any(
        reserved_name -> MacroTools.inexpr(e, reserved_name),
        [
            :(__parent_options__),
            :(__debug__),
            :(__model__),
            :(__context__),
            :(__parent_context__),
            :(__lhs_interface__),
            :(__rhs_interfaces__),
            :(__interfaces__),
            :(__n_interfaces__)
        ]
    )
        error("Variable name in $(prettify(e)) cannot be used as it is a reserved variable name in the model macro.")
    end
    return e
end

function check_incomplete_factorization_constraint(e::Expr)
    if @capture(e, q(args__))
        error("Incomplete factorization constraint is not supported in the model macro.")
    end
    return e
end

what_walk(::typeof(check_incomplete_factorization_constraint)) = walk_until_occurrence((:(lhs_ = rhs_), :(lhs_::rhs_)))

"""
    save_expression_in_tilde(expr::Expr)

Save the expression found in the tilde syntax in the `created_by` field of the expression. This function also ensures that the `where` clause is always present in the tilde syntax.
"""
function save_expression_in_tilde(e::Expr)
    if @capture(e, (local lhs_ ~ rhs_ where {options__}) | (local lhs_ ~ rhs_))
        options = options === nothing ? [] : options
        return :(local $lhs ~ $rhs where {$(options...), created_by = () -> $(Expr(:quote, prettify(e)))})
    elseif @capture(e, (local lhs_ .~ rhs_ where {options__}) | (local lhs_ .~ rhs_))
        options = options === nothing ? [] : options
        return :(local $lhs .~ $rhs where {$(options...), created_by = () -> $(Expr(:quote, prettify(e)))})
    elseif @capture(e, (local lhs_ := rhs_ where {options__}) | (local lhs_ := rhs_))
        options = options === nothing ? [] : options
        return :(local $lhs := $rhs where {$(options...), created_by = () -> $(Expr(:quote, prettify(e)))})
    elseif @capture(e, (lhs_ ~ rhs_ where {options__}) | (lhs_ ~ rhs_))
        options = options === nothing ? [] : options
        return :($lhs ~ $rhs where {$(options...), created_by = () -> $(Expr(:quote, prettify(e)))})
    elseif @capture(e, (lhs_ .~ rhs_ where {options__}) | (lhs_ .~ rhs_))
        options = options === nothing ? [] : options
        return :($lhs .~ $rhs where {$(options...), created_by = () -> $(Expr(:quote, prettify(e)))})
    elseif @capture(e, (lhs_ := rhs_ where {options__}) | (lhs_ := rhs_))
        options = options === nothing ? [] : options
        return :($lhs := $rhs where {$(options...), created_by = () -> $(Expr(:quote, prettify(e)))})
    else
        return e
    end
end

# For save_expression_in_tilde, we have to walk until we find the tilde syntax once, since we otherwise find tilde syntax twice in the following setting:
# local x ~ Normal(0, 1)
what_walk(::typeof(save_expression_in_tilde)) = walk_until_occurrence((
    :(lhs_ ~ rhs_), :(local lhs_ ~ rhs_), :(lhs_ .~ rhs_), :(local lhs_ .~ rhs_), :(lhs_ := rhs_), :(local lhs_ := rhs_)
))

"""
    get_created_by(options::AbstractArray)

Retrieve the `created_by` option from the given options. Expects the options to be retrieved using the `MacroTools.@capture` macro.
"""
function get_created_by(options::AbstractArray)
    for option in options
        if @capture(option, (name_ = expr_))
            if name == :created_by
                return expr
            end
        end
    end
    error("Contains no `created_by` option.")
end

"""
    convert_deterministic_statement(expr::Expr)

Convert a deterministic statement to a tilde statement with the `is_deterministic` option set to `true`.
"""
function convert_deterministic_statement(e::Expr)
    if @capture(e, (lhs_ := rhs_ where {options__}))
        return :($lhs ~ $rhs where {$(options...), is_deterministic = true})
    else
        return e
    end
end

# Ensures that we don't change the `created_by` option as well. This could happen if we have a where clause in the original node definition and it therefore also occcurs in the `created_by` clause
what_walk(::typeof(convert_deterministic_statement)) = walk_until_occurrence(:(lhs_ := rhs_ where {options__}))

"""
    convert_local_statement(expr::Expr)

Converts a statement with the `local` keyword to the creation of an additional variable and the inclusion of thie variable in the subsequent tilde expression.
"""
function convert_local_statement(e::Expr)
    if @capture(e, (local lhs_ ~ rhs_ where {options__}))
        return quote
            $lhs = GraphPPL.add_variable_node!(__model__, __context__, gensym(__model__, $(QuoteNode(lhs))))
            $lhs ~ $rhs where {$(options...)}
        end
    elseif @capture(e, (local lhs_ .~ rhs_ where {options__}))
        return :($lhs .~ $rhs where {$(options...)})
    else
        return e
    end
end

"""
    is_kwargs_expression(e::Expr)

Returns `true` if the given expression `e` is a keyword argument expression, i.e., if its head is either `:kw` or `:parameters`.
"""
function is_kwargs_expression(e::Expr)
    return e.head == :kw || e.head == :parameters
end

"""
    is_kwargs_expression(e::Vector)

Return `true` if all elements in the given vector `e` are keyword argument expressions, i.e., if their heads are either `:kw` or `:parameters`.
"""

function is_kwargs_expression(e::Vector)
    if length(e) > 0
        return sum([is_kwargs_expression(elem) for elem in e]) == length(e)
    else
        return false
    end
end

is_kwargs_expression(e) = false

"""
    convert_to_kwargs_expression(expr::Expr)

Convert an expression to a keyword argument expression. This function is used in the conversion of tilde and dot-tilde expressions to ensure that the arguments are passed as keyword arguments.
"""
function convert_to_kwargs_expression(e::Expr)
    # Logic for ~ operator
    if @capture(e, (lhs_ ~ f_(; kwargs__) where {options__}))
        return e
    elseif @capture(e, (lhs_ ~ f_(args__) where {options__}))
        if GraphPPL.is_kwargs_expression(args)
            return :($lhs ~ $f(; $(args...)) where {$(options...)})
        else
            return e
        end
        # Logic for .~ operator
    elseif @capture(e, (lhs_ .~ f_(; kwargs__) where {options__}))
        return e
    elseif @capture(e, (lhs_ .~ f_(args__) where {options__}))
        if GraphPPL.is_kwargs_expression(args)
            return :($lhs .~ $f(; $(args...)) where {$(options...)})
        else
            return e
        end
        # Logic for := operator
    elseif @capture(e, (lhs_ := f_(; kwargs__) where {options__}))
        return e
    elseif @capture(e, (lhs_ := f_(args__) where {options__}))
        if GraphPPL.is_kwargs_expression(args)
            return :($lhs := $f(; $(args...)) where {$(options...)})
        else
            return e
        end
    else
        return e
    end
end

# This is necessary to ensure that we don't change the `created_by` option as well. 
what_walk(::typeof(convert_to_kwargs_expression)) = guarded_walk((x) -> (x isa Expr && x.args[1] == :created_by))

"""
    convert_to_anonymous(e::Expr, created_by)

Convert an expression to an anonymous variable. This function is used to convert function calls in the arguments of node creations to anonymous variables in the graph.
"""
function convert_to_anonymous(e::Expr, created_by)
    if @capture(e, f_(args__))
        if first(string(f)) == '.'
            sym = gensym(:anon)
            f = Symbol(string(f)[2:end])
            return quote
                let $sym = GraphPPL.create_anonymous_variable!(__model__, __context__)
                    $sym .~ $f($(args...)) where {anonymous = true, created_by = $created_by}
                end
            end
        end
        sym = gensym(:anon)
        return quote
            let $sym = GraphPPL.create_anonymous_variable!(__model__, __context__)
                $sym ~ $f($(args...)) where {anonymous = true, created_by = $created_by}
            end
        end
    elseif @capture(e, f_.(args__))
        sym = gensym(:anon)
        return quote
            let $sym = GraphPPL.create_anonymous_variable!(__model__, __context__)
                $sym .~ $f($(args...)) where {anonymous = true, created_by = $created_by}
            end
        end
    end
    return e
end

convert_to_anonymous(e, created_by) = e

"""
    convert_anonymous_variables(e::Expr)

Convert a function argument in the right-hand side of an expression to an anonymous variable. This function is used to convert function calls in the arguments of node creations to anonymous variables in the graph.

# Example
    
    ```jldoctest
    julia> convert_anonymous_variables(:(x ~ Normal(μ, sqrt(σ2)) where {created_by=:(Normal(μ, sqrt(σ2)))}))
    :(x ~ (Normal(μ, anon_1 ~ (sqrt(σ2) where {anonymous = true, created_by = $(Expr(:quote, :(Normal(μ, sqrt(σ2)))))})) where (created_by = $(Expr(:quote, :(Normal(μ, sqrt(σ2))))))))
    ```
"""
function convert_anonymous_variables(e::Expr)
    if @capture(e, (lhs_ ~ fform_(nargs__) where {options__}) | (lhs_ .~ fform_(nargs__) where {options__}))
        created_by = get_created_by(options)
        for (i, narg) in enumerate(nargs)
            nargs[i] = GraphPPL.not_enter_indexed_walk(narg) do argument
                convert_to_anonymous(argument, created_by)
            end
        end
        if @capture(e, (lhs_ ~ fform_(args__) where {options__}))
            return :($lhs ~ $fform($(nargs...)) where {$(options...)})
        elseif @capture(e, (lhs_ .~ fform_(args__) where {options__}))
            return :($lhs .~ $fform($(nargs...)) where {$(options...)})
        end
    end
    return e
end

# This is necessary to ensure that we don't change the `created_by` option as well.
what_walk(::typeof(convert_anonymous_variables)) =
    walk_until_occurrence((:(lhs_ ~ rhs_ where {options__}), :(lhs_ .~ rhs_ where {options__})))

"""
    add_get_or_create_expression(e::Expr)

Add code to get or create a variable in the graph. The code generated by this function ensures that the left-hand-side is always defined in the local scope and can be used in `make_node!` afterwards.

# Arguments
- `e::Expr`: The expression to modify.

# Returns
A `quote` block with the modified expression.
"""
function add_get_or_create_expression(e::Expr)
    if @capture(e, (lhs_ ~ rhs_ where {options__}))
        @capture(lhs, (var_[index__]) | (var_))
        return quote
            $(generate_get_or_create(var, index))
            $e
        end
    end
    return e
end

what_walk(::typeof(add_get_or_create_expression)) = guarded_walk((x) -> (x isa Expr && x.args[1] == :created_by))

"""
    generate_get_or_create(s::Symbol, lhs::Symbol, index::Nothing)

Generates code to get or create a variable in the graph. This function is used to generate code for variables that are not indexed.

# Arguments
- `s::Symbol`: The symbol representing the variable.
- `index::Nothing`: The index of the variable. This argument is always `nothing`.

# Returns
A `quote` block with the code to get or create the variable in the graph.
"""
generate_get_or_create(s::Symbol, index::Nothing) = generate_get_or_create(s, :((nothing,)))

"""
    generate_get_or_create(s::Symbol, lhs::Expr, index::AbstractArray)

Generates code to get or create a variable in the graph. This function is used to generate code for variables that are indexed.

# Arguments
- `s::Symbol`: The symbol representing the variable.
- `index::AbstractArray`: The index of the variable.

# Returns
A `quote` block with the code to get or create the variable in the graph.
"""
generate_get_or_create(s::Symbol, index::AbstractArray) = generate_get_or_create(s, :(($(index...),)))

function generate_get_or_create(s::Symbol, index::Expr)
    return quote
        $s = if !@isdefined($s)
            GraphPPL.getorcreate!(__model__, __context__, $(QuoteNode(s)), $(index)...)
        else
            (
                if GraphPPL.check_variate_compatability($s, $(index)...)
                    $s
                else
                    GraphPPL.getorcreate!(__model__, __context__, $(QuoteNode(s)), $(index)...)
                end
            )
        end
    end
end

function replace_begin_end(e::Symbol)
    if e == :begin
        return :(GraphPPL.FunctionalIndex{:begin}(firstindex))
    elseif e == :end
        return :(GraphPPL.FunctionalIndex{:end}(lastindex))
    end
    return e
end

__guard_f(f::typeof(replace_begin_end), x::Symbol) = f(x)
__guard_f(f::typeof(replace_begin_end), x::Expr) = x

"""
    keyword_expressions_to_named_tuple(keywords::Vector)

Converts a vector of keyword expressions to a named tuple.

# Arguments
- `keywords::Vector`: The vector of keyword expressions.

# Returns
- `NamedTuple`: The named tuple.

# Examples

```julia
julia> keyword_expressions_to_named_tuple([:($(Expr(:kw, :in1, :y))), :($(Expr(:kw, :in2, :z)))])
(in1 = y, in2 = z)
```
"""
function keyword_expressions_to_named_tuple(keywords::Vector)
    result = [Expr(:(=), arg.args[1], arg.args[2]) for arg in keywords]
    return Expr(:tuple, result...)
end

"""
Converts an expression into its proxied equivalent. Used to pass variables in sub-models and create a chain of proxied labels.

```jldoctest
julia> x = GraphPPL.NodeLabel(:x, 1)
x_1
julia> GraphPPL.proxy_args(:(y = x))
:(y = GraphPPL.proxylabel(:x, nothing, x))
```
"""
function proxy_args end

function proxy_args(arg)
    if @capture(arg, lhs_ = rhs_)
        return proxy_args_lhs_eq_rhs(lhs, rhs)
    elseif @capture(arg, [args__])
        return Expr(:vect, map(proxy_args, args)...)
    elseif @capture(arg, (args__,))
        return Expr(:tuple, map(proxy_args, args)...)
    elseif @capture(arg, GraphPPL.MixedArguments(first_, second_))
        return :(GraphPPL.MixedArguments($(proxy_args(first)), $(proxy_args(second))))
    end
    return proxy_args_rhs(arg)
end

function proxy_args_lhs_eq_rhs(lhs, rhs)
    @assert isa(lhs, Symbol) "Cannot wrap a ProxyLabel of `$lhs = $rhs` expression. The LHS must be a Symbol."
    return :($lhs = $(proxy_args_rhs(rhs)))
end

function proxy_args_rhs(rhs)
    if isa(rhs, Symbol)
        return :(GraphPPL.proxylabel($(QuoteNode(rhs)), nothing, $rhs))
    elseif @capture(rhs, rlabel_[index__])
        return :(GraphPPL.proxylabel($(QuoteNode(rlabel)), $(Expr(:tuple, index...)), $rlabel))
    elseif @capture(rhs, new(rlabel_[index__]))
        newrhs = gensym(:force_create)
        errmsg = "Cannot force create a new label with the `new($rlabel[$(index...)])`. The label already exists."
        return :(
            let $newrhs = if isassigned($rlabel, $(index...))
                    error($errmsg)
                else
                    GraphPPL.getorcreate!(__model__, __context__, $(QuoteNode(rlabel)), $(index...))
                end
                GraphPPL.proxylabel($(QuoteNode(rlabel)), $(Expr(:tuple, index...)), $newrhs)
            end
        )
    end
    return rhs
end

"""
    combine_args(args::Vector, kwargs::Nothing)

Combines a vector of arguments into a single expression.

# Arguments
- `args::Vector`: The vector of arguments.
- `kwargs::Nothing`: The keyword arguments. This argument is always `nothing`.

# Returns
An `Expr` with the combined arguments.
"""
combine_args(args::Vector, kwargs::Nothing) = Expr(:tuple, args...)

"""
    combine_args(args::Vector, kwargs::Vector)

Combines a vector of arguments and a vector of keyword arguments into a single expression.

# Arguments
- `args::Vector`: The vector of arguments.
- `kwargs::Vector`: The vector of keyword arguments.

# Returns
An `Expr` with the combined arguments and keyword arguments.
"""
combine_args(args::Vector, kwargs::Vector) =
    if length(args) == 0
        keyword_expressions_to_named_tuple(kwargs)
    else
        :(GraphPPL.MixedArguments($(Expr(:tuple, args...)), $(keyword_expressions_to_named_tuple(kwargs))))
    end

"""
    combine_args(args::Nothing, kwargs::Nothing)

Returns `nothing`.

# Arguments
- `args::Nothing`: The arguments. This argument is always `nothing`.
- `kwargs::Nothing`: The keyword arguments. This argument is always `nothing`.
"""
combine_args(args::Nothing, kwargs::Nothing) = nothing

combine_broadcast_args(args::Vector, kwargs::Nothing) = quote
    args
end

function combine_broadcast_args(args::Vector, kwargs::Vector)
    kwargs_keys = [arg.args[1] for arg in kwargs]
    if length(args) == 0
        return quote
            NamedTuple{$(Tuple(kwargs_keys))}(args)
        end
    else
        return quote
            GraphPPL.MixedArguments($(Expr(:tuple, args...)), NamedTuple{$(Tuple(kwargs_keys))}(args))
        end
    end
end

combine_broadcast_args(args::Nothing, kwargs::Nothing) = nothing

generate_lhs_proxylabel(var, index::Nothing) = quote
    GraphPPL.proxylabel($(QuoteNode(var)), nothing, $var)
end
generate_lhs_proxylabel(var, index::AbstractArray) = quote
    GraphPPL.proxylabel($(QuoteNode(var)), $(Expr(:tuple, index...)), $var)
end

__combine_axes() = Base.OneTo(1)
__combine_axes(any...) = Base.Broadcast.combine_axes(any...)

__check_vectorized_input(any) = last.(any)
__check_vectorized_input(::Tuple{T, GraphPPL.NodeLabel}) where {T} = error(
    "Cannot broadcast scalar inputs over an unspecified or one-dimensional return array. Did you accidentally make a statement like this: `x ~ Bernoulli(Beta.(1, 1))` without initializing `x`?"
)

"""
    convert_tilde_expression(e::Expr)

Converts a tilde expression to a `make_node!` call. Converts broadcasted tile expressions to `make_node!` calls with nothing as the lhs to indicate that a variable should be created on every broadcasted pass.

# Arguments
- `e::Expr`: The expression to convert.

# Returns
- `Expr`: The converted expression.

# Examples

```julia
julia> convert_tilde_expression(:(x ~ Normal(0, 1) where {created_by = (x~Normal(0,1))}))
quote
    GraphPPL.make_node!(__model__, __context__, Normal, x, [0, 1]; options = $(Dict{Any,Any}(:created_by => :(x ~ Normal(0, 1)))), debug = debug)
end
```
"""
function convert_tilde_expression(e::Expr)
    if @capture(
        e,
        (lhs_ ~ fform_(args__; kwargs__) where {options__}) | (lhs_ ~ fform_(args__) where {options__}) | (lhs_ ~ fform_ where {options__})
    )
        args = GraphPPL.proxy_args(combine_args(args, kwargs))
        options = GraphPPL.options_vector_to_named_tuple(options)
        nodesym = gensym(:node)
        varsym = gensym(:var)
        @capture(lhs, (var_[index__]) | (var_)) || error("Invalid left-hand side $(lhs). Must be in a `var` or `var[index]` form.")
        return quote
            begin
                $nodesym, $varsym = GraphPPL.make_node!(
                    __model__, __context__, GraphPPL.NodeCreationOptions($(options)), $fform, $(generate_lhs_proxylabel(var, index)), $args
                )
                $varsym
            end
        end
    elseif @capture(e, (lhs_ .~ fform_(args__; kwargs__) where {options__}) | (lhs_ .~ fform_(args__) where {options__}))
        parsed_args = GraphPPL.proxy_args(combine_broadcast_args(args, kwargs))
        options = GraphPPL.options_vector_to_named_tuple(options)
        combinable_args = kwargs === nothing ? args : vcat(args, [kwarg.args[2] for kwarg in kwargs])
        @capture(lhs, (var_[index__]) | (var_)) || error("Invalid left-hand side $(lhs). Must be in a `var` or `var[index]` form.")
        combinablesym = gensym()
        getorcreate_lhs = generate_get_or_create(var, :(GraphPPL.__combine_axes($combinablesym...)))
        returnvalsym = gensym()
        return quote
            $combinablesym = ($(combinable_args...),)
            $getorcreate_lhs
            $returnvalsym = broadcast($lhs, $combinablesym...) do ilhs, args...
                return GraphPPL.make_node!(__model__, __context__, GraphPPL.NodeCreationOptions($(options)), $fform, ilhs, $parsed_args)
            end
            GraphPPL.__check_vectorized_input($returnvalsym)
        end
    else
        return e
    end
end

what_walk(::typeof(convert_tilde_expression)) = guarded_walk((x) -> (x isa Expr && x.args[1] == :created_by))

"""
    options_vector_to_named_tuple(options::AbstractArray)

Converts the array found by pattern matching on the where clause in a tilde expression into a named tuple.

# Arguments
- `options::AbstractArray`: An array of options.

# Returns
- `result`: A named tuple of options.
"""
function options_vector_to_named_tuple(options::AbstractArray)
    parameters = Expr(:parameters)
    parameters.args = map(options) do option
        @capture(option, lhs_ = rhs_) || error("Invalid option $(option). Must be in a `lhs = rhs` form.")
        return Expr(:kw, lhs, rhs)
    end
    return Expr(:tuple, parameters)
end

"""
    get_boilerplate_functions(ms_name, ms_args, num_interfaces)

Returns a quote block containing boilerplate functions for a model macro.

# Arguments
- `ms_name`: The name of the model macro.
- `ms_args`: The arguments of the model macro.
- `num_interfaces`: The number of interfaces of the model macro.

# Returns
- `quote`: A quote block containing the boilerplate functions for the model macro.
"""
function get_boilerplate_functions(backend_type, ms_name, ms_args, num_interfaces)
    error_msg = "$(ms_name) Composite node cannot be invoked with"
    ms_args = map(arg -> preprocess_interface_expression(arg), ms_args)
    return quote
        function $ms_name end
        GraphPPL.interfaces(::$backend_type, ::typeof($ms_name), val) = error($error_msg * " $val keywords")
        GraphPPL.interfaces(::$backend_type, ::typeof($ms_name), ::GraphPPL.StaticInt{$num_interfaces}) =
            GraphPPL.StaticInterfaces(Tuple($ms_args))
        GraphPPL.NodeType(::$backend_type, ::typeof($ms_name)) = GraphPPL.Composite()
        GraphPPL.NodeBehaviour(::$backend_type, ::typeof($ms_name)) = GraphPPL.Stochastic()
        GraphPPL.aliases(::$backend_type, f::typeof($ms_name)) = (f,)
        GraphPPL.default_backend(::typeof($ms_name)) = $(GraphPPL.instantiate(backend_type))
    end
end

preprocess_interface_expression(arg::Symbol; warn = true) = arg
function preprocess_interface_expression(arg::Expr; warn = true)
    if arg.head == :(::)
        if warn
            @warn "Type annotation found in interface $(prettify(arg)). While this will check that $(arg.args[1]) is an $(arg.args[2]), dynamic creation of submodels using multiple dispatch is not supported."
        end
        return arg.args[1]
    else
        error("Encountered expression in interface $(prettify(arg))")
    end
end

function get_make_node_function(ms_body, ms_args, ms_name)
    # TODO (bvdmitri): prettify
    ms_arg_names = map((arg) -> preprocess_interface_expression(arg; warn = false), ms_args)
    init_input_arguments = map(zip(ms_args, ms_arg_names)) do (arg, arg_name)
        error_msg = "Missing interface $(arg_name)"
        return quote
            if !haskey(__interfaces__, $(QuoteNode(arg_name)))
                error($error_msg)
            end
            $arg = __interfaces__[$(QuoteNode(arg_name))]
        end
    end
    unsupported_positional_arguments_errmsg = """
    The `$(ms_name)` model macro does not support positional arguments. Use keyword arguments `$(ms_name)($(join(map(a -> string(a, " = ..."), ms_arg_names), ", ")))` instead.
    """
    make_node_function = quote
        function GraphPPL.make_node!(
            ::GraphPPL.Composite,
            __model__::GraphPPL.Model,
            __parent_context__::GraphPPL.Context,
            __options__::GraphPPL.NodeCreationOptions,
            ::typeof($ms_name),
            __lhs_interface__::Union{GraphPPL.NodeLabel, GraphPPL.ProxyLabel},
            __rhs_interfaces__::NamedTuple,
            __n_interfaces__::GraphPPL.StaticInt{$(length(ms_args))}
        )
            __interfaces__ = GraphPPL.prepare_interfaces(__model__, $ms_name, __lhs_interface__, __rhs_interfaces__)
            __context__ = GraphPPL.Context(__parent_context__, $ms_name)
            GraphPPL.copy_markov_blanket_to_child_context(__context__, __interfaces__)
            GraphPPL.add_composite_factor_node!(__model__, __parent_context__, __context__, $ms_name)
            __returnval__ = GraphPPL.add_terminated_submodel!(
                __model__, __context__, __options__, $ms_name, __interfaces__, __n_interfaces__
            )
            GraphPPL.returnval!(__context__, __returnval__)
            return __context__, GraphPPL.unroll(__lhs_interface__)
        end

        function GraphPPL.add_terminated_submodel!(
            __model__::GraphPPL.Model,
            __context__::GraphPPL.Context,
            __options__::GraphPPL.NodeCreationOptions,
            ::typeof($ms_name),
            __interfaces__::NamedTuple,
            ::GraphPPL.StaticInt{$(length(ms_args))}
        )
            $(init_input_arguments...)
            $ms_body
        end

        function ($ms_name)(; kwargs...)
            return GraphPPL.ModelGenerator($ms_name, kwargs)
        end

        function ($ms_name)(args...; kwargs...)
            error($unsupported_positional_arguments_errmsg)
        end
    end
    return make_node_function
end

"""
    default_backend(model_function)

Returns a default backend for the given model function.
"""
function default_backend end

"""
    model_macro_interior_pipelines(backend)

Returns a collection of syntax transformation functions for the `apply_pipeline` function based on a specific backend.
The functions are being applied to the model in the `model_macro_interior` macro body in the exact same order they are returned.
"""
function model_macro_interior_pipelines end

<<<<<<< HEAD
"""
    model_macro_interior(backend, model_specification)

The function that translates the `model_specification` code into a Julia compatible code block given some `backend`. 
This function must be used within the `@model` macro.
"""
function model_macro_interior(backend, model_specification)
=======
function model_macro_interior(backend_type, model_specification)
>>>>>>> c5df883b
    @capture(model_specification, (function ms_name_(ms_args__; ms_kwargs__)
        ms_body_
    end) | (function ms_name_(ms_args__)
        ms_body_
    end)) || error("Model specification language requires full function definition")

    num_interfaces = Base.length(ms_args)
    if !isnothing(ms_kwargs) && length(ms_kwargs) > 0
        @warn("Model specification language does not support keyword arguments. Ignoring $(length(ms_kwargs)) keyword arguments.")
    end

    boilerplate_functions = GraphPPL.get_boilerplate_functions(backend_type, ms_name, ms_args, num_interfaces)
    pipeline_collection = GraphPPL.model_macro_interior_pipelines(instantiate(backend_type))
    ms_body = apply_pipeline_collection(ms_body, pipeline_collection)

    make_node_function = get_make_node_function(ms_body, ms_args, ms_name)
    result = quote
        $boilerplate_functions
        $make_node_function
        nothing
    end
    return result
end<|MERGE_RESOLUTION|>--- conflicted
+++ resolved
@@ -763,17 +763,13 @@
 """
 function model_macro_interior_pipelines end
 
-<<<<<<< HEAD
 """
     model_macro_interior(backend, model_specification)
 
 The function that translates the `model_specification` code into a Julia compatible code block given some `backend`. 
 This function must be used within the `@model` macro.
 """
-function model_macro_interior(backend, model_specification)
-=======
 function model_macro_interior(backend_type, model_specification)
->>>>>>> c5df883b
     @capture(model_specification, (function ms_name_(ms_args__; ms_kwargs__)
         ms_body_
     end) | (function ms_name_(ms_args__)

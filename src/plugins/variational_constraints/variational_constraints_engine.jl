"""
    CombinedRange{L, R}

`CombinedRange` represents a range of combined variable in factorization specification language. Such variables specified to be in the same factorization cluster.

See also: [`GraphPPL.SplittedRange`](@ref)
"""
struct CombinedRange{L, R}
    from::L
    to::R
end

Base.firstindex(range::CombinedRange) = range.from
Base.lastindex(range::CombinedRange) = range.to
Base.in(item, range::CombinedRange) = firstindex(range) <= item <= lastindex(range)
Base.in(item::NTuple{N, Int} where {N}, range::CombinedRange) = CartesianIndex(item...) ∈ firstindex(range):lastindex(range)
Base.length(range::CombinedRange) = lastindex(range) - firstindex(range) + 1

Base.show(io::IO, range::CombinedRange) = print(io, repr(range.from), ":", repr(range.to))

"""
    SplittedRange{L, R}

`SplittedRange` represents a range of splitted variable in factorization specification language. Such variables specified to be **not** in the same factorization cluster.

See also: [`GraphPPL.CombinedRange`](@ref)
"""
struct SplittedRange
    from::Any
    to::Any
end

is_splitted(any) = false
is_splitted(range::SplittedRange) = true

Base.firstindex(range::SplittedRange) = range.from
Base.lastindex(range::SplittedRange) = range.to
Base.in(item, range::SplittedRange) = firstindex(range) <= item <= lastindex(range)
Base.in(item::NTuple{N, Int} where {N}, range::SplittedRange) = CartesianIndex(item...) ∈ firstindex(range):lastindex(range)
Base.length(range::SplittedRange) = lastindex(range) - firstindex(range) + 1

Base.show(io::IO, range::SplittedRange) = print(io, repr(range.from), "..", repr(range.to))

"""
    __factorization_specification_resolve_index(index, collection)

This function materializes index from constraints specification to something we can use `Base.in` function to. For example constraint specification index may return `begin` or `end`
placeholders in a form of the `FunctionalIndex` structure. This function correctly resolves all indices and check bounds as an extra step.
"""
function __factorization_specification_resolve_index end

__factorization_specification_resolve_index(index::Any, collection::NodeLabel) =
    error("Attempt to access a single variable $(getname(collection)) at index [$(index)].") # `index` here is guaranteed to be not `nothing`, because of dispatch. `Nothing, Nothing` version will dispatch on the method below
__factorization_specification_resolve_index(index::Nothing, collection::NodeLabel) = nothing
__factorization_specification_resolve_index(index::Nothing, collection::AbstractArray{<:NodeLabel}) = nothing
__factorization_specification_resolve_index(index::Integer, collection::AbstractArray{<:NodeLabel}) =
    if (firstindex(collection) <= index <= lastindex(collection))
        index
    else
        error(
            "Index out of bounds happened during indices resolution in factorization constraints. Attempt to access collection $(collection) of variable $(getname(collection)) at index [$(index)]."
        )
    end
__factorization_specification_resolve_index(index::FunctionalIndex, collection::AbstractArray{<:NodeLabel}) =
    __factorization_specification_resolve_index(index(collection)::Integer, collection)::Integer
__factorization_specification_resolve_index(index::CombinedRange, collection::AbstractArray{<:NodeLabel}) = CombinedRange(
    __factorization_specification_resolve_index(firstindex(index), collection)::Integer,
    __factorization_specification_resolve_index(lastindex(index), collection)::Integer
)
__factorization_specification_resolve_index(index::SplittedRange, collection::AbstractArray{<:NodeLabel}) = SplittedRange(
    __factorization_specification_resolve_index(firstindex(index), collection)::Integer,
    __factorization_specification_resolve_index(lastindex(index), collection)::Integer
)

# Only these combinations are allowed to be merged
__factorization_split_merge_range(a::Int, b::Int) = SplittedRange(a, b)
__factorization_split_merge_range(a::FunctionalIndex, b::Int) = SplittedRange(a, b)
__factorization_split_merge_range(a::Int, b::FunctionalIndex) = SplittedRange(a, b)
__factorization_split_merge_range(a::FunctionalIndex, b::FunctionalIndex) = SplittedRange(a, b)
__factorization_split_merge_range(a::Any, b::Any) = error("Cannot merge $(a) and $(b) indexes in `factorization_split`")

"""
    FactorizationConstraintEntry

A `FactorizationConstraintEntry` is a group of variables (represented as a `Vector` of `IndexedVariable` objects) that represents a factor group in a factorization constraint.

See also: [`GraphPPL.FactorizationConstraint`](@ref)
"""
struct FactorizationConstraintEntry{E}
    entries::E
end

entries(entry::FactorizationConstraintEntry) = entry.entries
getvariables(entry::FactorizationConstraintEntry) = map(getvariable, entries(entry)) # TODO: (bvdmitri) getvariable -> getname, is this affected?
getnames(entry::FactorizationConstraintEntry) = map(getname, entries(entry))
getindices(entry::FactorizationConstraintEntry) = map(index, entries(entry))

# These functions convert the multiplication in q(x)q(y) to a collection of `FactorizationConstraintEntry`s
Base.:(*)(left::FactorizationConstraintEntry, right::FactorizationConstraintEntry) = (left, right)
Base.:(*)(left::NTuple{N, <:FactorizationConstraintEntry} where {N}, right::FactorizationConstraintEntry) = (left..., right)
Base.:(*)(left::FactorizationConstraintEntry, right::NTuple{N, <:FactorizationConstraintEntry} where {N}) = (left, right...)
Base.:(*)(left::NTuple{N, <:FactorizationConstraintEntry} where {N}, right::NTuple{N, <:FactorizationConstraintEntry} where {N}) =
    (left..., right...)

function Base.show(io::IO, constraint_entry::FactorizationConstraintEntry)
    print(io, "q(")
    print(io, join(constraint_entry.entries, ", "))
    print(io, ")")
end

Base.iterate(e::FactorizationConstraintEntry, state::Int = 1) = iterate(e.entries, state)

Base.:(==)(lhs::FactorizationConstraintEntry, rhs::FactorizationConstraintEntry) =
    length(lhs.entries) == length(rhs.entries) && all(pair -> pair[1] == pair[2], zip(lhs.entries, rhs.entries))

"""
    factorization_split(left, right)

Creates a new `FactorizationConstraintEntry` that contains a `SplittedRange` splitting `left` and `right`. 
This function is used to convert two `FactorizationConstraintEntry`s (for example `q(x[begin])..q(x[end])`) into a single `FactorizationConstraintEntry` containing the `SplittedRange`.

    See also: [`GraphPPL.SplittedRange`](@ref)
"""
function factorization_split(left::FactorizationConstraintEntry, right::FactorizationConstraintEntry)
    (getnames(left) == getnames(right)) || error("Cannot split $(left) and $(right). Names or their order does not match.")
    (length(getnames(left)) === length(Set(getnames(left)))) || error("Cannot split $(left) and $(right). Names should be unique.")
    lindices = getindices(left)
    rindices = getindices(right)
    split_merged = unrolled_map(__factorization_split_merge_range, lindices, rindices)
    return FactorizationConstraintEntry(Tuple([IndexedVariable(var, split) for (var, split) in zip(getnames(left), split_merged)]))
end

function factorization_split(left::NTuple{N, FactorizationConstraintEntry} where {N}, right::FactorizationConstraintEntry)
    left_last = last(left)
    entry = factorization_split(left_last, right)
    return (left[1:(end - 1)]..., entry)
end

function factorization_split(left::FactorizationConstraintEntry, right::NTuple{N, FactorizationConstraintEntry} where {N})
    right_first = first(right)
    entry = factorization_split(left, right_first)
    return (entry, right[(begin + 1):end]...)
end

function factorization_split(
    left::NTuple{N, FactorizationConstraintEntry} where {N}, right::NTuple{N, FactorizationConstraintEntry} where {N}
)
    left_last = last(left)
    right_first = first(right)
    entry = factorization_split(left_last, right_first)

    return (left[1:(end - 1)]..., entry, right[(begin + 1):end]...)
end

"""
    FactorizationConstraint{V, F}

A `FactorizationConstraint` represents a single factorization constraint in a variational posterior constraint specification. We use type parametrization 
to dispatch on different types of constraints, for example `q(x, y) = MeanField()` is treated different from `q(x, y) = q(x)q(y)`. 

The `FactorizationConstraint` constructor checks for obvious errors, such as duplicate variables in the constraint specification and checks if the left hand side and right hand side contain the same variables.

    See also: [`GraphPPL.FactorizationConstraintEntry`](@ref)
"""
struct FactorizationConstraint{V, F}
    variables::V
    constraint::F

    function FactorizationConstraint(variables::V, constraint::Tuple) where {V}
        if !issetequal(Set(getname.(variables)), unique(collect(Iterators.flatten(getnames.(constraint)))))
            error("Names of the variables should be the same")
        end
        rhs_variables = collect(Iterators.flatten(constraint))
        if length(rhs_variables) != length(unique(rhs_variables))
            error("Variables in right hand side of constraint ($(constraint...)) can only occur once")
        end
        return new{V, typeof(constraint)}(variables, constraint)
    end

    function FactorizationConstraint(variables::V, constraint::F) where {V, F}
        return new{V, F}(variables, constraint)
    end
end

FactorizationConstraint(variables::V, constriant::FactorizationConstraintEntry) where {V} =
    FactorizationConstraint(variables, (constriant,))

Base.:(==)(left::FactorizationConstraint, right::FactorizationConstraint) =
    left.variables == right.variables && left.constraint == right.constraint

"""
    PosteriorFormConstraint{V, F}

A `PosteriorFormConstraint` represents a single functional form constraint in a variational posterior constraint specification. We use type parametrization
to dispatch on different types of constraints, for example `q(x, y) :: MvNormal` should be treated different from `q(x) :: Normal`.
"""
struct PosteriorFormConstraint{V, F}
    variables::V
    constraint::F
end

"""
    MessageConstraint

A `MessageConstraint` represents a single constraint on the messages in a message passing schema. These constraints closely resemble the `PosteriorFormConstraint` but are used to specify constraints on the messages in a message passing schema.
"""
struct MessageFormConstraint{V, F}
    variables::V
    constraint::F
end

const MaterializedConstraints = Union{FactorizationConstraint, PosteriorFormConstraint, MessageFormConstraint}

getvariables(c::MaterializedConstraints) = c.variables
getconstraint(c::MaterializedConstraints) = c.constraint

function Base.show(io::IO, constraint::FactorizationConstraint{V, F} where {V, F <: Union{Tuple, FactorizationConstraintEntry}})
    print(io, "q(")
    print(io, join(getvariables(constraint), ", "))
    print(io, ") = ")
    print(io, join(getconstraint(constraint), ""))
end

Base.show(io::IO, constraint::PosteriorFormConstraint{V, F} where {V <: AbstractArray, F}) =
    print(io, "q(", join(getvariables(constraint), ", "), ") :: ", constraint.constraint)
Base.show(io::IO, constraint::PosteriorFormConstraint{V, F} where {V <: IndexedVariable, F}) =
    print(io, "q(", getvariables(constraint), ") :: ", constraint.constraint)

"""
    GeneralSubModelConstraints

A `GeneralSubModelConstraints` represents a set of constraints to be applied to a set of submodels. The submodels are specified by the `fform` field, which contains the identifier of the submodel. 
The `constraints` field contains the constraints to be applied to all instances of this submodel on this level in the model hierarchy.

See also: [`GraphPPL.SpecificSubModelConstraints`](@ref)
"""
struct GeneralSubModelConstraints
    fform::Function
    constraints::Any
end

GeneralSubModelConstraints(fform::Function) = GeneralSubModelConstraints(fform, Constraints())

fform(c::GeneralSubModelConstraints) = c.fform
Base.show(io::IO, constraint::GeneralSubModelConstraints) = print(io, "q(", getsubmodel(constraint), ") :: ", getconstraint(constraint))

getsubmodel(c::GeneralSubModelConstraints) = c.fform
getconstraint(c::GeneralSubModelConstraints) = c.constraints

"""
    SpecificSubModelConstraints

A `SpecificSubModelConstraints` represents a set of constraints to be applied to a specific submodel. The submodel is specified by the `tag` field, which contains the identifier of the submodel. 

See also: [`GraphPPL.GeneralSubModelConstraints`](@ref)
"""
struct SpecificSubModelConstraints
    submodel::FactorID
    constraints::Any
end

SpecificSubModelConstraints(submodel::FactorID) = SpecificSubModelConstraints(submodel, Constraints())

Base.show(io::IO, constraint::SpecificSubModelConstraints) = print(io, "q(", getsubmodel(constraint), ") :: ", getconstraint(constraint))

getsubmodel(c::SpecificSubModelConstraints) = c.submodel
getconstraint(c::SpecificSubModelConstraints) = c.constraints

"""
    Constraints

An instance of `Constraints` represents a set of constraints to be applied to a variational posterior in a factor graph model.
"""
struct Constraints
    factorization_constraints::Vector{FactorizationConstraint}
    posterior_form_constraints::Vector{PosteriorFormConstraint}
    message_form_constraints::Vector{MessageFormConstraint}
    general_submodel_constraints::Dict{Function, GeneralSubModelConstraints}
    specific_submodel_constraints::Dict{FactorID, SpecificSubModelConstraints}
end

factorization_constraints(c::Constraints) = c.factorization_constraints
posterior_form_constraints(c::Constraints) = c.posterior_form_constraints
message_form_constraints(c::Constraints) = c.message_form_constraints
general_submodel_constraints(c::Constraints) = c.general_submodel_constraints
specific_submodel_constraints(c::Constraints) = c.specific_submodel_constraints

function Constraints()
    return Constraints(
        Vector{FactorizationConstraint}[],
        Vector{PosteriorFormConstraint}[],
        Vector{MessageFormConstraint}[],
        Dict{Function, GeneralSubModelConstraints}(),
        Dict{FactorID, SpecificSubModelConstraints}()
    )
end

Constraints(constraints::Vector) = begin
    c = Constraints()
    for constraint in constraints
        Base.push!(c, constraint)
    end
    return c
end

function Base.show(io::IO, c::Constraints)
    print(io, "Constraints: \n")
    for constraint in getconstraints(c)
        print(io, "    ")
        print(io, constraint)
        print(io, "\n")
    end
end

function Base.push!(c::Constraints, constraint::FactorizationConstraint{V, F} where {V, F})
    if any(issetequal.(Set(getvariables.(c.factorization_constraints)), Ref(getvariables(constraint))))
        error("Cannot add $(constraint) to constraint set as this combination of variable names is already in use.")
    end
    push!(c.factorization_constraints, constraint)
end

function Base.push!(c::Constraints, constraint::PosteriorFormConstraint)
    if any(issetequal.(Set(getvariables.(c.posterior_form_constraints)), Ref(getvariables(constraint))))
        error("Cannot add $(constraint) to constraint set as these variables already have a functional form constraint applied.")
    end
    push!(c.posterior_form_constraints, constraint)
end

function Base.push!(c::Constraints, constraint::MessageFormConstraint)
    if any(getvariables.(c.message_form_constraints) .== Ref(getvariables(constraint)))
        error("Cannot add $(constraint) to constraint set as message on edge $(getvariables(constraint)) is already defined.")
    end
    push!(c.message_form_constraints, constraint)
end

function Base.push!(c::Constraints, constraint::GeneralSubModelConstraints)
    if any(keys(general_submodel_constraints(c)) .== Ref(getsubmodel(constraint)))
        error(
            "Cannot add $(constraint) to constraint set as constraints are already specified for submodels of type $(getsubmodel(constraint))."
        )
    end
    general_submodel_constraints(c)[getsubmodel(constraint)] = constraint
end

function Base.push!(c::Constraints, constraint::SpecificSubModelConstraints)
    if any(keys(specific_submodel_constraints(c)) .== Ref(getsubmodel(constraint)))
        error(
            "Cannot add $(constraint) to $(c) to constraint set as constraints are already specified for submodel $(getsubmodel(constraint))."
        )
    end
    specific_submodel_constraints(c)[getsubmodel(constraint)] = constraint
end

Base.:(==)(left::Constraints, right::Constraints) =
    left.factorization_constraints == right.factorization_constraints &&
    left.posterior_form_constraints == right.posterior_form_constraints &&
    left.message_form_constraints == right.message_form_constraints &&
    left.general_submodel_constraints == right.general_submodel_constraints &&
    left.specific_submodel_constraints == right.specific_submodel_constraints

getconstraints(c::Constraints) = Iterators.flatten((
    factorization_constraints(c),
    posterior_form_constraints(c),
    message_form_constraints(c),
    values(general_submodel_constraints(c)),
    values(specific_submodel_constraints(c))
))

Base.push!(c_set::GeneralSubModelConstraints, c) = push!(getconstraint(c_set), c)
Base.push!(c_set::SpecificSubModelConstraints, c) = push!(getconstraint(c_set), c)

struct UnspecifiedConstraints end

factorization_constraints(::UnspecifiedConstraints) = ()
posterior_form_constraints(::UnspecifiedConstraints) = ()
message_form_constraints(::UnspecifiedConstraints) = ()
general_submodel_constraints(::UnspecifiedConstraints) = (;)
specific_submodel_constraints(::UnspecifiedConstraints) = (;)

default_constraints(::Any) = UnspecifiedConstraints()

struct ResolvedIndexedVariable{T}
    variable::IndexedVariable{T}
    context::Context
end

ResolvedIndexedVariable(variable::Symbol, index, context::Context) = ResolvedIndexedVariable(IndexedVariable(variable, index), context)

getvariable(var::ResolvedIndexedVariable) = var.variable
getname(var::ResolvedIndexedVariable) = getname(getvariable(var))
index(var::ResolvedIndexedVariable) = index(getvariable(var))
getcontext(var::ResolvedIndexedVariable) = var.context

Base.show(io::IO, var::ResolvedIndexedVariable{T}) where {T} = print(io, getvariable(var))

Base.in(nodedata::NodeData, var::ResolvedIndexedVariable) = in(nodedata, getproperties(nodedata), var)

Base.in(
    nodedata::NodeData, properties::VariableNodeProperties, var::ResolvedIndexedVariable{T} where {T <: Union{Int, NTuple{N, Int} where N}}
) = (getname(var) == getname(properties)) && (index(var) == index(properties)) && (getcontext(var) == getcontext(nodedata))

Base.in(nodedata::NodeData, properties::VariableNodeProperties, var::ResolvedIndexedVariable{T} where {T <: Nothing}) =
    (getname(var) == getname(properties)) && (getcontext(var) == getcontext(nodedata))

Base.in(
    nodedata::NodeData,
    properties::VariableNodeProperties,
    var::ResolvedIndexedVariable{T} where {T <: Union{SplittedRange, CombinedRange, UnitRange}}
) = (getname(properties) == getname(var)) && (index(properties) ∈ index(var)) && (getcontext(var) == getcontext(nodedata))

struct ResolvedConstraintLHS{V}
    variables::V
end

getvariables(var::ResolvedConstraintLHS) = var.variables

Base.in(nodedata::NodeData, var::ResolvedConstraintLHS) = any(map(v -> (nodedata ∈ v)::Bool, getvariables(var)))

Base.:(==)(left::ResolvedConstraintLHS, right::ResolvedConstraintLHS) = getvariables(left) == getvariables(right)

struct ResolvedFactorizationConstraintEntry{V}
    variables::V
end

getvariables(var::ResolvedFactorizationConstraintEntry) = var.variables

Base.in(nodedata::NodeData, var::ResolvedFactorizationConstraintEntry) = any(map(v -> (nodedata ∈ v)::Bool, getvariables(var)))

struct ResolvedFactorizationConstraint{V <: ResolvedConstraintLHS, F}
    lhs::V
    rhs::F
end

Base.:(==)(
    left::ResolvedFactorizationConstraint{V, F} where {V <: ResolvedConstraintLHS, F},
    right::ResolvedFactorizationConstraint{V, F} where {V <: ResolvedConstraintLHS, F}
) = left.lhs == right.lhs && left.rhs == right.rhs

lhs(constraint::ResolvedFactorizationConstraint) = constraint.lhs
rhs(constraint::ResolvedFactorizationConstraint) = constraint.rhs

function in_lhs(constraint::ResolvedFactorizationConstraint, node::NodeData)
    return in_lhs(constraint, node, getproperties(node))
end

function in_lhs(constraint::ResolvedFactorizationConstraint, node::NodeData, properties::VariableNodeProperties)
    return in(node, lhs(constraint)) || (!isnothing(getlink(properties)) && any(l -> in_lhs(constraint, l), getlink(properties)))
end

struct ResolvedFunctionalFormConstraint{V <: ResolvedConstraintLHS, F}
    lhs::V
    rhs::F
end

lhs(constraint::ResolvedFunctionalFormConstraint) = constraint.lhs
rhs(constraint::ResolvedFunctionalFormConstraint) = constraint.rhs

const ResolvedConstraint = Union{ResolvedFactorizationConstraint, ResolvedFunctionalFormConstraint}

struct ConstraintStack
    constraints::Stack{ResolvedConstraint}
    context_counts::Dict{Context, Int}
end

constraints(stack::ConstraintStack) = stack.constraints
context_counts(stack::ConstraintStack) = stack.context_counts
Base.getindex(stack::ConstraintStack, context::Context) = context_counts(stack)[context]

ConstraintStack() = ConstraintStack(Stack{ResolvedConstraint}(), Dict{Context, Int}())

function Base.push!(stack::ConstraintStack, constraint::Any, context::Context)
    push!(stack.constraints, constraint)
    if haskey(context_counts(stack), context)
        context_counts(stack)[context] += 1
    else
        context_counts(stack)[context] = 1
    end
end

function Base.pop!(stack::ConstraintStack, context::Context)
    if haskey(context_counts(stack), context)
        if context_counts(stack)[context] == 0
            return false
        end
        context_counts(stack)[context] -= 1
        pop!(constraints(stack))
        return true
    end
    return false
end

Base.iterate(stack::ConstraintStack, state = 1) = iterate(constraints(stack), state)

function intersect_constraint_bitset!(nodedata::NodeData, constraint_data::BoundedBitSetTuple)
    constraint = getextra(nodedata, :factorization_constraint_bitset)::BoundedBitSetTuple
    intersect!(constraint, constraint_data)
    return constraint
end

"""
    is_valid_partition(set::Set)

Returns `true` if `set` is a valid partition of the set `{1, 2, ..., maximum(Iterators.flatten(set))}`, false otherwise.
"""
function is_valid_partition(partition::Set)
    max_element = maximum(Iterators.flatten(partition))
    # bvdmitri note: perhaps we can still improve this
    if !issetequal(reduce(union, partition), BitSet(1:max_element))
        return false
    end
    for element in 1:max_element
        if sum(cluster -> element ∈ cluster, partition) != 1
            return false
        end
    end
    return true
end

@memoize function constant_constraint(num_neighbors::Int, index_constant::Int)
    constraint = BoundedBitSetTuple(num_neighbors)
    constraint[index_constant, :] = false
    constraint[:, index_constant] = false
    constraint[index_constant, index_constant] = true
    return constraint
end

@memoize function mean_field_constraint(num_neighbors::Int)
    constraint = BoundedBitSetTuple(zeros, num_neighbors)
    for i in 1:num_neighbors
        constraint[i, i] = true
    end
    return constraint
end

@memoize function mean_field_constraint(num_neighbors::Int, referenced_indices::NTuple{N, Int} where {N})
    constraint = BoundedBitSetTuple(num_neighbors)
    for i in referenced_indices
        constraint[i, :] = false
        constraint[:, i] = false
        constraint[i, i] = true
    end
    return constraint
end

"""
    materialize_constraints!(model::Model)

Materializes all constraints in `Model`. This function should be called before running inference as it converts the BitSet representation of a constraint in individual nodes to the tuple representation containing all interface names.

# Arguments
- `model::Model`: The probabilistic model to materialize constraints for.

"""
function materialize_constraints!(model::Model)
    for node in Graphs.vertices(model.graph)
        materialize_constraints!(model, MetaGraphsNext.label_for(model.graph, node))
    end
end

"""
    materialize_constraints!(model::Model, node_label::NodeLabel, node_data::NodeData)

Materializes the factorization constraint in `node_data` in `model` at `node_label`. 
This function converts the BitSet representation of a constraint in `node_data` to the tuple representation containing all interface names.
"""
function materialize_constraints! end

function materialize_constraints!(model::Model, node::NodeLabel)
    return materialize_constraints!(model, node, model[node])
end

function materialize_constraints!(model::Model, node_label::NodeLabel, node_data::NodeData)
    return materialize_constraints!(model, node_label, node_data, getproperties(node_data))
end

function materialize_constraints!(model::Model, node_label::NodeLabel, node_data::NodeData, ::FactorNodeProperties)
    constraint_bitset = getextra(node_data, :factorization_constraint_bitset)
    num_neighbors = length(constraint_bitset)
    for (i, neighbor) in enumerate(GraphPPL.neighbors(model, node_label))
        neighbor_data = model[neighbor]
        if is_factorized(neighbor_data)
            intersect_constraint_bitset!(node_data, constant_constraint(num_neighbors, i))
        end
    end

    if !BitSetTuples.is_valid_partition(constraint_bitset)
        error(
            lazy"Factorization constraint set at node $node_label is not a valid constraint set. Please check your model definition and constraint specification. (Constraint set: $constraint_bitset)"
        )
    end

<<<<<<< HEAD
    setextra!(node_data, :factorization_constraint_indices, convert_to_indices_tuple(constraint_bitset))
=======
    # TODO: (bvdmitri) use node properties for faster access (we dont even need this, right?)
    edges = GraphPPL.edges(model, node_label)
    new_constraint = Tuple(sort!(collect(constraint_set), by = first))
    new_constraint_ = map(clusters -> Tuple(getindex.(Ref(edges), clusters)), new_constraint)

    setextra!(node_data, :factorization_constraint, new_constraint_)
    setextra!(node_data, :factorization_constraint_indices, new_constraint)
>>>>>>> 9b3ac74d
end

function materialize_constraints!(model::Model, node_label::NodeLabel, node_data::NodeData, ::VariableNodeProperties)
    return nothing
end

@memoize function convert_to_indices_tuple(constraint::BoundedBitSetTuple)
    rows = unique(eachcol(contents(constraint)))
    rows = map(row -> filter(!iszero, map(elem -> elem[2] == 1 ? elem[1] : 0, enumerate(row))), rows)

    new_constraint = Tuple(rows)
    return new_constraint
end

get_constraint_names(constraint::NTuple{N, Tuple} where {N}) = map(entry -> GraphPPL.getname.(entry), constraint)

function __resolve(data::NodeData)
    return __resolve(data, getproperties(data))
end

function __resolve(data::NodeData, properties::VariableNodeProperties)
    return ResolvedIndexedVariable(getname(properties), index(properties), getcontext(data))
end

# TODO: (bvdmitri) I've changed `{T <: VariableNodeData}` to `{T <: NodeData}`
function __resolve(data::AbstractArray{T} where {T <: NodeData})
    firstdata = first(data)
    lastdata = last(data)
    if getname(getproperties(firstdata)) != getname(getproperties(lastdata))
        error("Cannot resolve factorization constraint for $(getname(getproperties(firstdata))) and $(getname(getproperties(lastdata))).")
    end
    return ResolvedIndexedVariable(
        getname(getproperties(firstdata)),
        CombinedRange(index(getproperties(firstdata)), index(getproperties(lastdata))),
        getcontext(firstdata)
    )
end

function resolve(model::Model, context::Context, variable::IndexedVariable{SplittedRange})
    global_label = unroll(context[getname(variable)])
    resolved_indices = __factorization_specification_resolve_index(index(variable), global_label)
    global_node_data = model[global_label[firstindex(resolved_indices):lastindex(resolved_indices)]]
    firstdata = first(global_node_data)
    lastdata = last(global_node_data)
    if getname(getproperties(firstdata)) != getname(getproperties(lastdata))
        error("Cannot resolve factorization constraint for $(getname(getproperties(firstdata))) and $(getname(getproperties(lastdata))).")
    end
    return ResolvedIndexedVariable(
        getname(getproperties(firstdata)),
        SplittedRange(index(getproperties(firstdata)), index(getproperties(lastdata))),
        getcontext(firstdata)
    )
end

function resolve(model::Model, context::Context, variable::IndexedVariable{Nothing})
    global_label = unroll(context[getname(variable)])
    global_node_data = model[global_label]
    return __resolve(global_node_data)
end

function resolve(model::Model, context::Context, variable::IndexedVariable)
    global_label = unroll(context[getname(variable)])[index(variable)]
    global_node_data = model[global_label]
    return __resolve(global_node_data)
end

function resolve(model::Model, context::Context, constraint::FactorizationConstraint)
    vfiltered = filter(variable -> haskey(context, getname(variable)), getvariables(constraint))
    lhs = map(variable -> resolve(model, context, variable), vfiltered)
    rhs = map(
        entry -> begin
            fentries = filter(var -> haskey(context, getname(var)), entries(entry))
            ResolvedFactorizationConstraintEntry(map(variable -> resolve(model, context, variable), fentries))
        end,
        getconstraint(constraint)
    )
    return ResolvedFactorizationConstraint(ResolvedConstraintLHS(lhs), rhs)
end

function is_factorized(nodedata::NodeData)
    properties = getproperties(nodedata)::VariableNodeProperties
    if is_constant(properties)
        return true
    end
    _factorized = hasextra(nodedata, :factorized) ? getextra(nodedata, :factorized) : false
    if _factorized
        return true
    end
    if !isnothing(getlink(properties))
        return all(link -> is_factorized(link), getlink(properties))
    end
    return false
end

function is_applicable(neighbors, constraint::ResolvedFactorizationConstraint)
    lhsc = lhs(constraint)
    return any(neighbors) do neighbor
        # The constraint is potentially applicable if any of the neighbor is directly listed in the LHS of the constraint
        # OR if any of its links 
        plink = getlink(getproperties(neighbor))
        return neighbor ∈ lhsc || (!isnothing(plink) && any(link -> link ∈ lhsc, plink))
    end
end

function is_decoupled(var_1::NodeData, var_2::NodeData, constraint::ResolvedFactorizationConstraint)
    return is_decoupled(var_1, getproperties(var_1)::VariableNodeProperties, var_2, getproperties(var_2)::VariableNodeProperties, constraint)
end

function is_decoupled(
    var_1::NodeData,
    var_1_properties::VariableNodeProperties,
    var_2::NodeData,
    var_2_properties::VariableNodeProperties,
    constraint::ResolvedFactorizationConstraint
)::Bool
    if !in_lhs(constraint, var_1, var_1_properties) || !in_lhs(constraint, var_2, var_2_properties)
        return false
    end

    linkvar_1 = getlink(var_1_properties)
    linkvar_2 = getlink(var_2_properties)

    if !isnothing(linkvar_1)
        return is_decoupled_one_linked(linkvar_1, var_2, constraint)
    elseif !isnothing(linkvar_2)
        return is_decoupled_one_linked(linkvar_2, var_1, constraint)
    end

    for entry in rhs(constraint)
        if var_1 ∈ entry
            return is_decoupled(var_2, entry)
        end
    end

    return false
end

function is_decoupled_one_linked(links, unlinked::NodeData, constraint::ResolvedFactorizationConstraint)::Bool
    # Check only links that are actually relevant to the factorization constraint,
    # We skip links that are already factorized explicitly since there is no need to check them again
    flinks = Iterators.filter(link -> !is_factorized(link), links)
    # Check if all linked variables have exactly the same "is_decoupled" output
    # Otherwise we are being a bit conservative here and throw an ambiguity error
    allequal, result = lazy_bool_allequal(link -> is_decoupled(link, unlinked, constraint), flinks)
    if allequal
        return result
    else
        # Perhaps, this is possible to resolve automatically, but that would required 
        # quite some difficult graph traversal logic, so for now we just throw an error
        error(lazy"""
            Cannot resolve factorization constraint $(constraint) for an anonymous variable connected to variables $(join(links, ',')).
            As a workaround specify the name and the factorization constraint for the anonymous variable explicitly.
        """)
    end
end

function is_decoupled(var::NodeData, entry::ResolvedFactorizationConstraintEntry)::Bool
    # This function checks if the `variable` is not a part of the `entry`
    for entryvar in entry.variables
        if var ∈ entryvar
            if entryvar isa ResolvedIndexedVariable{SplittedRange}
                return true # It can technically still be a prt of the `entry`, but `SplittedRange` is a special case
            else
                return false
            end
        end
    end
    return true
end

# In comparison to the standard `allequal` also supports `f -> Bool` 
# and returns the result of the very first invocation
# throws an error if the itr is empty
function lazy_bool_allequal(f, itr)::Tuple{Bool, Bool}
    started::Bool = false
    result::Bool = false
    for item in itr
        if !started
            result = f(item)::Bool
            started = true
        else
            if result !== f(item)::Bool
                return false, result
            end
        end
    end
    started || error("Empty iterator in the `lazy_bool_allequal` fucntion is not supported.")
    return true, result
end

function convert_to_bitsets(model::Model, node::NodeLabel, neighbors, constraint::ResolvedFactorizationConstraint)
    result = BoundedBitSetTuple(length(neighbors))
    for (i, v1) in enumerate(neighbors)
        for (j, v2) in enumerate(view(neighbors, (i + 1):lastindex(neighbors)))
            if is_decoupled(v1, v2, constraint)
                delete!(result, i, j + i)
                delete!(result, j + i, i)
            end
        end
    end
    return result
end

function apply_constraints!(
    model::Model, context::Context, posterior_constraint::PosteriorFormConstraint{T, F} where {T <: IndexedVariable, F}
)
    applicable_nodes = unroll(context[getvariables(posterior_constraint)])
    for node in applicable_nodes
        if hasextra(model[node], :posterior_form_constraint)
            @warn lazy"Node $node already has functional form constraint $(opt[:q]) applied, therefore $constraint_data will not be applied"
        else
            setextra!(model[node], :posterior_form_constraint, getconstraint(posterior_constraint))
        end
    end
end

function apply_constraints!(
    model::Model, context::Context, posterior_constraint::PosteriorFormConstraint{T, F} where {T <: AbstractArray, F}
)
    throw("Not implemented")
end

function apply_constraints!(model::Model, context::Context, message_constraint::MessageFormConstraint)
    applicable_nodes = unroll(context[getvariables(message_constraint)])
    for node in applicable_nodes
        if hasextra(model[node], :message_form_constraint)
            @warn lazy"Node $node already has functional form constraint $(opt[:q]) applied, therefore $constraint_data will not be applied"
        else
            setextra!(model[node], :message_form_constraint, getconstraint(message_constraint))
        end
    end
end

function apply_constraints!(
    model::Model,
    context::Context,
    constraint_set::Union{Constraints, UnspecifiedConstraints},
    resolved_factorization_constraints::ConstraintStack
)
    for fc in factorization_constraints(constraint_set)
        push!(resolved_factorization_constraints, resolve(model, context, fc), context)
    end
    for ffc in posterior_form_constraints(constraint_set)
        apply_constraints!(model, context, ffc)
    end
    for mc in message_form_constraints(constraint_set)
        apply_constraints!(model, context, mc)
    end
    for rfc in constraints(resolved_factorization_constraints)
        apply_constraints!(model, context, rfc)
    end
    for (factor_id, child) in pairs(children(context))
        if factor_id ∈ keys(specific_submodel_constraints(constraint_set))
            apply_constraints!(
                model, child, getconstraint(specific_submodel_constraints(constraint_set)[factor_id]), resolved_factorization_constraints
            )
        elseif fform(factor_id) ∈ keys(general_submodel_constraints(constraint_set))
            apply_constraints!(
                model, child, getconstraint(general_submodel_constraints(constraint_set)[fform(child)]), resolved_factorization_constraints
            )
        else
            apply_constraints!(model, child, default_constraints(fform(factor_id)), resolved_factorization_constraints)
        end
    end
    while pop!(resolved_factorization_constraints, context)
        continue
    end
end

function apply_constraints!(model::Model, node::NodeLabel, constraint::ResolvedFactorizationConstraint)
    node_data = model[node]
    node_properties = getproperties(node_data)
    return apply_constraints!(NodeBehaviour(fform(node_properties)), model, node, node_data, node_properties, constraint)
end

function apply_constraints!(
    ::Deterministic,
    model::Model,
    node::NodeLabel,
    node_data::NodeData,
    node_properties::FactorNodeProperties,
    constraint::ResolvedFactorizationConstraint
)
    return nothing
end

function apply_constraints!(
    ::Stochastic,
    model::Model,
    node::NodeLabel,
    node_data::NodeData,
    node_properties::FactorNodeProperties,
    constraint::ResolvedFactorizationConstraint
)
    # Get data for the neighbors of the node and check if the constraint is applicable
    neighbors = model[GraphPPL.neighbors(model, node)]
    if is_applicable(neighbors, constraint)
        constraint = convert_to_bitsets(model, node, neighbors, constraint)
        intersect_constraint_bitset!(node_data, constraint)
    end
    return nothing
end

function apply_constraints!(model::Model, context::Context, constraint::ResolvedFactorizationConstraint)
    for node in values(factor_nodes(context))
        apply_constraints!(model, node, constraint)
    end
    return nothing
end<|MERGE_RESOLUTION|>--- conflicted
+++ resolved
@@ -588,18 +588,7 @@
             lazy"Factorization constraint set at node $node_label is not a valid constraint set. Please check your model definition and constraint specification. (Constraint set: $constraint_bitset)"
         )
     end
-
-<<<<<<< HEAD
     setextra!(node_data, :factorization_constraint_indices, convert_to_indices_tuple(constraint_bitset))
-=======
-    # TODO: (bvdmitri) use node properties for faster access (we dont even need this, right?)
-    edges = GraphPPL.edges(model, node_label)
-    new_constraint = Tuple(sort!(collect(constraint_set), by = first))
-    new_constraint_ = map(clusters -> Tuple(getindex.(Ref(edges), clusters)), new_constraint)
-
-    setextra!(node_data, :factorization_constraint, new_constraint_)
-    setextra!(node_data, :factorization_constraint_indices, new_constraint)
->>>>>>> 9b3ac74d
 end
 
 function materialize_constraints!(model::Model, node_label::NodeLabel, node_data::NodeData, ::VariableNodeProperties)

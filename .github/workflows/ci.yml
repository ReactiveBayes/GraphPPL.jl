name: CI
on:
  workflow_dispatch:
  pull_request:
    types: [ready_for_review,reopened,synchronize]
  pull_request_review:
    types: [submitted,edited]
  push:
    branches:
      - 'main'
    tags: '*'
  schedule:
    - cron: '44 9 16 * *' # run the cron job one time per month
jobs:
  test:
    name: Julia ${{ matrix.version }} - ${{ matrix.os }} - ${{ matrix.arch }} - ${{ github.event_name }}
    runs-on: ${{ matrix.os }}
    strategy:
      fail-fast: false
      matrix:
        version:
<<<<<<< HEAD
          - '1.10'
          - 'nightly'
=======
          - '1.6'
          - '1.7'
          - '1.8'
          - '1.9'
          - '1.10'
>>>>>>> fca0b4bb
        os:
          - ubuntu-latest
        arch:
          - x64
    steps:
      - uses: actions/checkout@v2
      - uses: julia-actions/setup-julia@v1
        env:
          PYTHON: ""
        with:
          version: ${{ matrix.version }}
          arch: ${{ matrix.arch }}
      - uses: julia-actions/cache@v1
      - uses: julia-actions/julia-buildpkg@v1
      - uses: julia-actions/julia-runtest@v1
      - uses: julia-actions/julia-processcoverage@v1
      - uses: codecov/codecov-action@v3
        env:
          CODECOV_TOKEN: ${{ secrets.CODECOV_TOKEN }}
  docs:
    name: Documentation
    runs-on: ubuntu-latest
    needs: test
    steps:
      - uses: actions/checkout@v2
      - uses: julia-actions/setup-julia@latest
<<<<<<< HEAD
      - uses: julia-actions/cache@v1
      - uses: julia-actions/julia-buildpkg@v1
=======
        with:
          version: '1.10'
>>>>>>> fca0b4bb
      - name: Install dependencies
        run: julia --project=docs/ -e 'using Pkg; Pkg.develop(PackageSpec(path=pwd())); Pkg.instantiate()'
      - name: Build and deploy
        env:
          GITHUB_TOKEN: ${{ secrets.GITHUB_TOKEN }} # If authenticating with GitHub Actions token
          DOCUMENTER_KEY: ${{ secrets.DOCUMENTER_KEY }} # If authenticating with SSH deploy key
        run: julia --project=docs/ docs/make.jl<|MERGE_RESOLUTION|>--- conflicted
+++ resolved
@@ -19,16 +19,8 @@
       fail-fast: false
       matrix:
         version:
-<<<<<<< HEAD
           - '1.10'
           - 'nightly'
-=======
-          - '1.6'
-          - '1.7'
-          - '1.8'
-          - '1.9'
-          - '1.10'
->>>>>>> fca0b4bb
         os:
           - ubuntu-latest
         arch:
@@ -55,13 +47,8 @@
     steps:
       - uses: actions/checkout@v2
       - uses: julia-actions/setup-julia@latest
-<<<<<<< HEAD
       - uses: julia-actions/cache@v1
       - uses: julia-actions/julia-buildpkg@v1
-=======
-        with:
-          version: '1.10'
->>>>>>> fca0b4bb
       - name: Install dependencies
         run: julia --project=docs/ -e 'using Pkg; Pkg.develop(PackageSpec(path=pwd())); Pkg.instantiate()'
       - name: Build and deploy
